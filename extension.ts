///<reference path="./typings/node.d.ts"/>

'use strict';
// The module 'vscode' contains the VS Code extensibility API
// Import the module and reference it with the alias vscode in your code below
<<<<<<< HEAD
import {workspace, window, languages,ExtensionContext, TextDocument, DocumentFilter, Position, commands,LanguageConfiguration, CompletionItemKind, CompletionItem, CompletionItemProvider, Hover, HoverProvider, Disposable, CancellationToken} from 'vscode';

import * as util from 'util';
import * as child_process from 'child_process';
=======
import {workspace, window, languages, ExtensionContext, TextDocument, DocumentFilter, Position, commands, LanguageConfiguration, CompletionItemKind, CompletionItem, CompletionItemProvider, Hover, HoverProvider, Disposable, CancellationToken} from 'vscode';
import util = require('util');
import child_process = require("child_process");
>>>>>>> 6c65eeef

/// strings Helpers
function strContains(word, pattern) {
    return word.indexOf(pattern) > -1;
}

function strEquals(word, pattern) {
    return word == pattern;
}

/// configuration helpers
function config<T>(key: string, defaultValue?: any): T {
    const cmake_conf = workspace.getConfiguration('cmake');
    return cmake_conf.get<T>(key, defaultValue);
}


/// Cmake process helpers

// Simple helper function that invoke the CMAKE executable
// and return a promise with stdout
let cmake = (args: string[]): Promise<string> => {
    return new Promise(function (resolve, reject) {
        let cmd = child_process.spawn(config<string>('cmakePath', 'cmake'), args.map(arg => { return arg.replace(/\r/gm, ''); }));
        let stdout: string = '';
        cmd.stdout.on('data', function (data) {
            var txt: string = data.toString('utf8');
            stdout += txt.replace(/\r/gm, '');
        });
        cmd.on("error", function (error) {
            if (error && (<any>error).code === 'ENOENT') {
                window.showInformationMessage('The "cmake" command is not found in PATH.  Install it or use `cmake.cmakePath` in the workspace settings to define the CMake executable binary.');
            }
            reject();
        });
        cmd.on('exit', function (code) {
            resolve(stdout);
        });
    });
}


function _extractVersion(output: string): string {
    let re = /cmake\s+version\s+(\d+.\d+.\d+)/;
    if (re.test(output)) {
        let result = re.exec(output);
        return result[1];
    }
    return '';
}

async function cmake_version(): Promise<string> {
    let cmd_output = await cmake(['--version']);
    let version = _extractVersion(cmd_output);
    return version;
}

// Return the url for the online help based on the cmake executable binary used
async function cmake_help_url() {
    let base_url = 'https://cmake.org/cmake/help';
    let version = await cmake_version();
    if (version.length > 0) {
        if (version >= '3.0') {
            let re = /(\d+.\d+).\d+/;
            version = version.replace(re, '$1/');
        } else {
            let older_versions = [
                '2.8.12', '2.8.11', '2.8.10', '2.8.9', '2.8.8', '2.8.7', '2.8.6', '2.8.5', '2.8.4', '2.8.3', '2.8.2', '2.8.1', '2.8.0', '2.6' 
            ];
            if (older_versions.indexOf(version) == -1) {
                version = 'latest/';
            } else {
                version = version + '/cmake.html';
            }
        }
    } else {
        version = 'latest/';
    }
    return base_url + '/v' + version;
}


// return the cmake command list
function cmake_help_command_list(): Promise<string> {
    return cmake(['--help-command-list']);
}

function cmake_help_command(name: string): Promise<string> {
    return cmake_help_command_list()
        .then(function (result: string) {
            let contains = result.indexOf(name) > -1;
            return new Promise(function (resolve, reject) {
                if (contains) {
                    resolve(name);
                } else {
                    reject('not found');
                }
            });
        }, function (e) { })
        .then(function (n: string) {
            return cmake(['--help-command', n]);
        }, null);
}


function cmake_help_variable_list(): Promise<string> {
    return cmake(['--help-variable-list']);
}

function cmake_help_variable(name: string): Promise<string> {
    return cmake_help_variable_list()
        .then(function (result: string) {
            let contains = result.indexOf(name) > -1;
            return new Promise(function (resolve, reject) {
                if (contains) {
                    resolve(name);
                } else {
                    reject('not found');
                }
            });
        }, function (e) { }).then(function (name: string) { return cmake(['--help-variable', name]); }, null);
}


function cmake_help_property_list(): Promise<string> {
    return cmake(['--help-property-list']);
}

function cmake_help_property(name: string): Promise<string> {
    return cmake_help_property_list()
        .then(function (result: string) {
            let contains = result.indexOf(name) > -1;
            return new Promise(function (resolve, reject) {
                if (contains) {
                    resolve(name);
                } else {
                    reject('not found');
                }
            });
        }, function (e) { }).then(function (name: string) { return cmake(['--help-property', name]); }, null);
}

function cmake_help_module_list(): Promise<string> {
    return cmake(['--help-module-list']);
}

function cmake_help_module(name: string): Promise<string> {
    return cmake_help_module_list()
        .then(function (result: string) {
            let contains = result.indexOf(name) > -1;
            return new Promise(function (resolve, reject) {
                if (contains) {
                    resolve(name);
                } else {
                    reject('not found');
                }
            });
        }, function (e) { }).then(function (name: string) { return cmake(['--help-module', name]); }, null);
}

function cmake_help_all() {
    let promises = {
        'function': (name: string) => {
            return cmake_help_command(name);
        },
        'module': (name: string) => {
            return cmake_help_module(name);
        },
        'variable': (name: string) => {
            return cmake_help_variable(name);
        }
        ,
        'property': (name: string) => {
            return cmake_help_property(name);
        }
    };
    return promises;
}

async function cmake_online_help(search: string) {
    let url = await cmake_help_url();
    let v2x = url.endsWith('html'); // cmake < 3.0 
    return Promise.all([
        cmCommandsSuggestionsExact(search),
        cmVariablesSuggestionsExact(search),
        cmModulesSuggestionsExact(search),
        cmPropertiesSuggestionsExact(search),
    ]).then(function (results) {
        var opener = require("opener");

        var suggestions = Array.prototype.concat.apply([], results);

        if (suggestions.length == 0) {
            search = search.replace(/[<>]/g, '');
            if (v2x || search.length == 0) {
                opener(url);
            } else {
                opener(url + 'search.html?q=' + search + '&check_keywords=yes&area=default');
            }
        } else {
            let suggestion = suggestions[0];
            let type = cmakeTypeFromvscodeKind(suggestion.kind);
            if (type == 'property') {
                if (v2x) {
                    opener(url);
                } else {
                    // TODO : needs to filter properties per scope to detect the right URL
                    opener(url + 'search.html?q=' + search + '&check_keywords=yes&area=default');
                }
            } else {
                if (type == 'function') {
                    type = 'command';
                }
                search = search.replace(/[<>]/g, '');
                if(v2x){
                    opener(url + '#' + type + ':' + search);                    
                }else {
                    opener(url + type + '/' + search + '.html');
                }
            }
        }
    });
}

// this method is called when your extension is activated. activation is
// controlled by the activation events defined in package.json
export function activate(disposables: Disposable[]) {

    commands.registerCommand('cmake.onlineHelp', () => {
        // The code you place here will be executed every time your command is executed
        // Display a message box to the user
        var editor = window.activeTextEditor;
        if (!editor) {
            return; // No open text editor
        }
        var selection = editor.selection;
        let document = editor.document;
        let position = selection.start;
        var currentWord = document.getText(selection);
        let wordAtPosition = document.getWordRangeAtPosition(position);

        var currentWord = '';

        if (wordAtPosition && wordAtPosition.start.character < position.character) {
            var word = document.getText(wordAtPosition);
            currentWord = word;
        }

        window.showInputBox({ prompt: 'Search on Cmake online documentation', placeHolder: currentWord }).then(function (result) {
            if (typeof result != 'undefined') { // Escape
                if (result.length === 0) { // 
                    result = currentWord;
                }
                if (result != "") {
                    cmake_online_help(result);
                }
            }
        });
    });

    const CMAKE_MODE: DocumentFilter = { language: 'cmake', scheme: 'file' }
    languages.registerHoverProvider('cmake', new CMakeExtraInfoSupport());
    languages.registerCompletionItemProvider('cmake', new CMakeSuggestionSupport());

    languages.setLanguageConfiguration(CMAKE_MODE.language, {
        indentationRules: {
            // ^(.*\*/)?\s*\}.*$
            decreaseIndentPattern: /^(.*\*\/)?\s*\}.*$/,
            // ^.*\{[^}"']*$
            increaseIndentPattern: /^.*\{[^}"']*$/
        },
        wordPattern: /(-?\d*\.\d\w*)|([^\`\~\!\@\#\%\^\&\*\(\)\-\=\+\[\{\]\}\\\|\;\:\'\"\,\.\<\>\/\?\s]+)/g,
        comments: {
            lineComment: '#'
        },
        brackets: [
            ['{', '}'],
            ['(', ')'],
        ],

        __electricCharacterSupport: {
            brackets: [
                { tokenType: 'delimiter.curly.ts', open: '{', close: '}', isElectric: true },
                { tokenType: 'delimiter.square.ts', open: '[', close: ']', isElectric: true },
                { tokenType: 'delimiter.paren.ts', open: '(', close: ')', isElectric: true }
            ]
        },

        __characterPairSupport: {
            autoClosingPairs: [
                { open: '{', close: '}' },
                { open: '(', close: ')' },
                { open: '"', close: '"', notIn: ['string'] },
            ]
        }
    });
}

// Show Tooltip on mouse over
class CMakeExtraInfoSupport implements HoverProvider {

    public provideHover(document: TextDocument, position: Position, token: CancellationToken): Thenable<Hover> {
        let range = document.getWordRangeAtPosition(position);
        let value = document.getText(range);
        let promises = cmake_help_all();

        return Promise.all([
            cmCommandsSuggestionsExact(value),
            cmVariablesSuggestionsExact(value),
            cmModulesSuggestionsExact(value),
            cmPropertiesSuggestionsExact(value),
        ]).then(function (results) {
            var suggestions = Array.prototype.concat.apply([], results);
            if (suggestions.length == 0) {
                return null;
            }
            let suggestion: CompletionItem = suggestions[0];

            return promises[cmakeTypeFromvscodeKind(suggestion.kind)](suggestion.label).then(function (result: string) {
                let lines = result.split('\n');

                lines = lines.slice(2, Math.min(20, lines.length));


                let hover = new Hover({ language: 'md', value: lines.join('\n') });
                return hover;
            });
        });
    }
}

function vscodeKindFromCMakeCodeClass(kind: string): CompletionItemKind {
    switch (kind) {
        case "function":
            return CompletionItemKind.Function;
        case "variable":
            return CompletionItemKind.Variable;
        case "module":
            return CompletionItemKind.Module;
    }
    return CompletionItemKind.Property; // TODO@EG additional mappings needed?
}

function cmakeTypeFromvscodeKind(kind: CompletionItemKind): string {
    switch (kind) {
        case CompletionItemKind.Function:
            return "function";
        case CompletionItemKind.Variable:
            return "variable";
        case CompletionItemKind.Module:
            return "module";
    }
    return "property";
}


function suggestionsHelper(cmake_cmd, currentWord: string, type: string, insertText, matchPredicate): Thenable<CompletionItem[]> {
    return new Promise(function (resolve, reject) {
        cmake_cmd.then(function (stdout: string) {
            let commands = stdout.split('\n').filter(function (v) { return matchPredicate(v, currentWord) });
            if (commands.length > 0) {
                let suggestions = commands.map(function (command_name) {
                    var item = new CompletionItem(command_name);
                    item.kind = vscodeKindFromCMakeCodeClass(type);
                    if (insertText == null || insertText == '') {
                        item.insertText = command_name;
                    } else {
                        item.insertText = insertText(command_name);
                    }
                    return item;
                });
                resolve(suggestions);
            } else {
                resolve([]);
            }

        }).catch(function (err) {
            reject(err);
        });
    });
}
function cmModuleInsertText(module: string) {
    if (module.indexOf('Find') == 0) {
        return 'find_package(' + module.replace('Find', '') + '{{ REQUIRED}})';
    } else {
        return 'include(' + module + ')';
    }
}

function cmFunctionInsertText(func: string) {
    let scoped_func = ['if', 'function', 'while', 'macro', 'foreach'];
    let is_scoped = scoped_func.reduceRight(function (prev, name, idx, array) { return prev || func == name; }, false);
    if (is_scoped)
        return func + '({{}})\n\t\nend' + func + '()\n';
    else
        return func + '({{}})'
}
function cmVariableInsertText(variable: string) {
    return variable.replace(/<(.*)>/g, '{{$1}}');
}
function cmPropetryInsertText(variable: string) {
    return variable.replace(/<(.*)>/g, '{{$1}}');
}

function cmCommandsSuggestions(currentWord: string): Thenable<CompletionItem[]> {
    let cmd = cmake_help_command_list();
    return suggestionsHelper(cmd, currentWord, 'function', cmFunctionInsertText, strContains);
}

function cmVariablesSuggestions(currentWord: string): Thenable<CompletionItem[]> {
    let cmd = cmake_help_variable_list();
    return suggestionsHelper(cmd, currentWord, 'variable', cmVariableInsertText, strContains);
}


function cmPropertiesSuggestions(currentWord: string): Thenable<CompletionItem[]> {
    let cmd = cmake_help_property_list();
    return suggestionsHelper(cmd, currentWord, 'property', cmPropetryInsertText, strContains);
}

function cmModulesSuggestions(currentWord: string): Thenable<CompletionItem[]> {
    let cmd = cmake_help_module_list();
    return suggestionsHelper(cmd, currentWord, 'module', cmModuleInsertText, strContains);
}

function cmCommandsSuggestionsExact(currentWord: string): Thenable<CompletionItem[]> {
    let cmd = cmake_help_command_list();
    return suggestionsHelper(cmd, currentWord, 'function', cmFunctionInsertText, strEquals);
}

function cmVariablesSuggestionsExact(currentWord: string): Thenable<CompletionItem[]> {
    let cmd = cmake_help_variable_list();
    return suggestionsHelper(cmd, currentWord, 'variable', cmVariableInsertText, strEquals);
}


function cmPropertiesSuggestionsExact(currentWord: string): Thenable<CompletionItem[]> {
    let cmd = cmake_help_property_list();
    return suggestionsHelper(cmd, currentWord, 'property', cmPropetryInsertText, strEquals);
}

function cmModulesSuggestionsExact(currentWord: string): Thenable<CompletionItem[]> {
    let cmd = cmake_help_module_list();
    return suggestionsHelper(cmd, currentWord, 'module', cmModuleInsertText, strEquals);
}

class CMakeSuggestionSupport implements CompletionItemProvider {
    public triggerCharacters: string[];
    public excludeTokens: string[] = ['string', 'comment', 'numeric'];


    public provideCompletionItems(document: TextDocument, position: Position, token: CancellationToken): Thenable<CompletionItem[]> {
        let wordAtPosition = document.getWordRangeAtPosition(position);
        var currentWord = '';
        if (wordAtPosition && wordAtPosition.start.character < position.character) {
            var word = document.getText(wordAtPosition);
            currentWord = word.substr(0, position.character - wordAtPosition.start.character);
        }

        return new Promise(function (resolve, reject) {
            Promise.all([
                cmCommandsSuggestions(currentWord),
                cmVariablesSuggestions(currentWord),
                cmPropertiesSuggestions(currentWord),
                cmModulesSuggestions(currentWord)
            ]).then(function (results) {
                var suggestions = Array.prototype.concat.apply([], results);
                resolve(suggestions);
            }).catch(err => { reject(err); });
        });
    }

    public resolveCompletionItem(item: CompletionItem, token: CancellationToken): Thenable<CompletionItem> {
        let promises = cmake_help_all();
        let type = cmakeTypeFromvscodeKind(item.kind);
        return promises[type](item.label).then(function (result: string) {
            item.documentation = result.split('\n')[3];
            return item;
        });
    }
}


// CMake Language Definition

// class CMakeLanguageDef  /*implements LanguageConfiguration*/ {
//         public comments = {
// 			lineComment: '#',
// 		}
//         public name:string = 'cmake';
//         public displayName:string= 'Cmake';
//         public ignoreCase: boolean = true;
//         public lineComment: string = '#';
//         public autoClosingPairs:string[][] = [
//             ['{', '}'],
//             ['"', '"']];
//        public keywords :string[] = [
//            'if', 'endif', 'else',
//            'foreach', 'endforeach',
//            'function', 'endfunction',
//            'macro', 'endmacro',
//            'include',
//            'set',
//            'project'
//        ];
//         public brackets = [
//             { token: 'delimiter.parenthesis', open: '(', close: ')' },
//         ];
//         public textAfterBrackets:boolean = true;
//         public variable= /\$\{\w+\}/;
//        public  enhancedBrackets = [           
//             {
//                 openTrigger: '\)',
//                 open: /if\((\w*)\)/i,
//                 closeComplete: 'endif\($1\)',
//                 matchCase: true,
//                 closeTrigger: '\)',
//                 close: /endif\($1\)$/,
//                 tokenType: 'keyword.tag-if'
//             },
//             {
//                 openTrigger: '\)',
//                 open: /foreach\((\w*)\)/i,
//                 closeComplete: 'endforeach\($1\)',
//                 matchCase: true,
//                 closeTrigger: '\)',
//                 close: /endforeach\($1\)$/,
//                 tokenType: 'keyword.tag-foreach'
//             },
//             {
//                 openTrigger: '\)',
//                 open: /function\((\w+)\)/i,
//                 closeComplete: 'endfunction\($1\)',
//                 matchCase: true,
//                 closeTrigger: '\)',
//                 close: /function\($1\)$/,
//                 tokenType: 'keyword.tag-function'
//             },
//             {
//                 openTrigger: '\)',
//                 open: /macro\((\w+)\)/i,
//                 closeComplete: 'endmacro\($1\)',
//                 matchCase: true,
//                 closeTrigger: '\)',
//                 close: /macro\($1\)$/,
//                 tokenType: 'keyword.tag-macro'
//             }
//         ];

//         // we include these common regular expressions
//         public symbols = /[=><!~?&|+\-*\/\^;\.,]+/;
//         public escapes= /\\(?:[abfnrtv\\"']|x[0-9A-Fa-f]{1,4}|u[0-9A-Fa-f]{4}|U[0-9A-Fa-f]{8})/;
//         // The main tokenizer for our languages
//         public tokenizer= {
//             root: [
//                 [/([a-zA-Z_]\w*)( *\()/,  [{cases: { '@keywords': { token: 'keyword.$0' } , '@default': 'identifier.method'}}, '']],
//                 { include: '@whitespace' },
//                 [/\$\{\w+\}/, 'variable'],
//                 [/\d*\.\d+([eE][\-+]?\d+)?/, 'number.float'],
//                 [/0[xX][0-9a-fA-F_]*[0-9a-fA-F]/, 'number.hex'],
//                 [/\d+/, 'number'],
//                 [/"/, 'string', '@string."'],
//                 [/'/, 'string', '@string.\''],
//             ],
//             whitespace: [
//                 [/[ \t\r\n]+/, ''],
//                 [/#.*$/, 'comment'],
//             ],
//             string: [
//                 [/[^\\"'%]+/, { cases: { '@eos': { token: 'string', next: '@popall' }, '@default': 'string' } }],
//                 [/@escapes/, 'string.escape'],
//                 [/\\./, 'string.escape.invalid'],
//                 [/\$\{[\w ]+\}/, 'variable'],
//                 [/["']/, { cases: { '$#==$S2': { token: 'string', next: '@pop' }, '@default': 'string' } }],
//                 [/$/, 'string', '@popall']
//             ],
//         };
//     }
<|MERGE_RESOLUTION|>--- conflicted
+++ resolved
@@ -1,18 +1,13 @@
 ///<reference path="./typings/node.d.ts"/>
 
-'use strict';
-// The module 'vscode' contains the VS Code extensibility API
+"use strict";
+// The module "vscode" contains the VS Code extensibility API
 // Import the module and reference it with the alias vscode in your code below
-<<<<<<< HEAD
-import {workspace, window, languages,ExtensionContext, TextDocument, DocumentFilter, Position, commands,LanguageConfiguration, CompletionItemKind, CompletionItem, CompletionItemProvider, Hover, HoverProvider, Disposable, CancellationToken} from 'vscode';
-
-import * as util from 'util';
-import * as child_process from 'child_process';
-=======
-import {workspace, window, languages, ExtensionContext, TextDocument, DocumentFilter, Position, commands, LanguageConfiguration, CompletionItemKind, CompletionItem, CompletionItemProvider, Hover, HoverProvider, Disposable, CancellationToken} from 'vscode';
-import util = require('util');
-import child_process = require("child_process");
->>>>>>> 6c65eeef
+import {workspace, window, languages, ExtensionContext, TextDocument, DocumentFilter, Position, commands,
+    LanguageConfiguration, CompletionItemKind, CompletionItem, CompletionItemProvider, Hover, HoverProvider, Disposable, CancellationToken} from "vscode";
+
+import * as util from "util";
+import * as child_process from "child_process";
 
 /// strings Helpers
 function strContains(word, pattern) {
@@ -20,12 +15,12 @@
 }
 
 function strEquals(word, pattern) {
-    return word == pattern;
+    return word === pattern;
 }
 
 /// configuration helpers
 function config<T>(key: string, defaultValue?: any): T {
-    const cmake_conf = workspace.getConfiguration('cmake');
+    const cmake_conf = workspace.getConfiguration("cmake");
     return cmake_conf.get<T>(key, defaultValue);
 }
 
@@ -36,23 +31,23 @@
 // and return a promise with stdout
 let cmake = (args: string[]): Promise<string> => {
     return new Promise(function (resolve, reject) {
-        let cmd = child_process.spawn(config<string>('cmakePath', 'cmake'), args.map(arg => { return arg.replace(/\r/gm, ''); }));
-        let stdout: string = '';
-        cmd.stdout.on('data', function (data) {
-            var txt: string = data.toString('utf8');
-            stdout += txt.replace(/\r/gm, '');
+        const cmd = child_process.spawn(config<string>("cmakePath", "cmake"), args.map(arg => { return arg.replace(/\r/gm, ""); }));
+        let stdout: string = "";
+        cmd.stdout.on("data", function (data) {
+            const txt: string = data.toString("utf8");
+            stdout += txt.replace(/\r/gm, "");
         });
         cmd.on("error", function (error) {
-            if (error && (<any>error).code === 'ENOENT') {
-                window.showInformationMessage('The "cmake" command is not found in PATH.  Install it or use `cmake.cmakePath` in the workspace settings to define the CMake executable binary.');
+            if (error && (<any>error).code === "ENOENT") {
+                window.showInformationMessage("The `cmake` command is not found in PATH.  Install it or use `cmake.cmakePath` in the workspace settings to define the CMake executable binary.");
             }
             reject();
         });
-        cmd.on('exit', function (code) {
+        cmd.on("exit", function (code) {
             resolve(stdout);
         });
     });
-}
+};
 
 
 function _extractVersion(output: string): string {
@@ -61,43 +56,43 @@
         let result = re.exec(output);
         return result[1];
     }
-    return '';
+    return "";
 }
 
 async function cmake_version(): Promise<string> {
-    let cmd_output = await cmake(['--version']);
+    let cmd_output = await cmake(["--version"]);
     let version = _extractVersion(cmd_output);
     return version;
 }
 
 // Return the url for the online help based on the cmake executable binary used
 async function cmake_help_url() {
-    let base_url = 'https://cmake.org/cmake/help';
+    let base_url = "https://cmake.org/cmake/help";
     let version = await cmake_version();
     if (version.length > 0) {
-        if (version >= '3.0') {
+        if (version >= "3.0") {
             let re = /(\d+.\d+).\d+/;
-            version = version.replace(re, '$1/');
+            version = version.replace(re, "$1/");
         } else {
             let older_versions = [
-                '2.8.12', '2.8.11', '2.8.10', '2.8.9', '2.8.8', '2.8.7', '2.8.6', '2.8.5', '2.8.4', '2.8.3', '2.8.2', '2.8.1', '2.8.0', '2.6' 
+                "2.8.12", "2.8.11", "2.8.10", "2.8.9", "2.8.8", "2.8.7", "2.8.6", "2.8.5", "2.8.4", "2.8.3", "2.8.2", "2.8.1", "2.8.0", "2.6"
             ];
-            if (older_versions.indexOf(version) == -1) {
-                version = 'latest/';
+            if (older_versions.indexOf(version) === -1) {
+                version = "latest/";
             } else {
-                version = version + '/cmake.html';
+                version = version + "/cmake.html";
             }
         }
     } else {
-        version = 'latest/';
-    }
-    return base_url + '/v' + version;
+        version = "latest/";
+    }
+    return base_url + "/v" + version;
 }
 
 
 // return the cmake command list
 function cmake_help_command_list(): Promise<string> {
-    return cmake(['--help-command-list']);
+    return cmake(["--help-command-list"]);
 }
 
 function cmake_help_command(name: string): Promise<string> {
@@ -108,18 +103,18 @@
                 if (contains) {
                     resolve(name);
                 } else {
-                    reject('not found');
+                    reject("not found");
                 }
             });
         }, function (e) { })
         .then(function (n: string) {
-            return cmake(['--help-command', n]);
+            return cmake(["--help-command", n]);
         }, null);
 }
 
 
 function cmake_help_variable_list(): Promise<string> {
-    return cmake(['--help-variable-list']);
+    return cmake(["--help-variable-list"]);
 }
 
 function cmake_help_variable(name: string): Promise<string> {
@@ -130,15 +125,15 @@
                 if (contains) {
                     resolve(name);
                 } else {
-                    reject('not found');
+                    reject("not found");
                 }
             });
-        }, function (e) { }).then(function (name: string) { return cmake(['--help-variable', name]); }, null);
+        }, function (e) { }).then(function (name: string) { return cmake(["--help-variable", name]); }, null);
 }
 
 
 function cmake_help_property_list(): Promise<string> {
-    return cmake(['--help-property-list']);
+    return cmake(["--help-property-list"]);
 }
 
 function cmake_help_property(name: string): Promise<string> {
@@ -149,14 +144,14 @@
                 if (contains) {
                     resolve(name);
                 } else {
-                    reject('not found');
+                    reject("not found");
                 }
             });
-        }, function (e) { }).then(function (name: string) { return cmake(['--help-property', name]); }, null);
+        }, function (e) { }).then(function (name: string) { return cmake(["--help-property", name]); }, null);
 }
 
 function cmake_help_module_list(): Promise<string> {
-    return cmake(['--help-module-list']);
+    return cmake(["--help-module-list"]);
 }
 
 function cmake_help_module(name: string): Promise<string> {
@@ -167,25 +162,25 @@
                 if (contains) {
                     resolve(name);
                 } else {
-                    reject('not found');
+                    reject("not found");
                 }
             });
-        }, function (e) { }).then(function (name: string) { return cmake(['--help-module', name]); }, null);
+        }, function (e) { }).then(function (name: string) { return cmake(["--help-module", name]); }, null);
 }
 
 function cmake_help_all() {
     let promises = {
-        'function': (name: string) => {
+        "function": (name: string) => {
             return cmake_help_command(name);
         },
-        'module': (name: string) => {
+        "module": (name: string) => {
             return cmake_help_module(name);
         },
-        'variable': (name: string) => {
+        "variable": (name: string) => {
             return cmake_help_variable(name);
         }
         ,
-        'property': (name: string) => {
+        "property": (name: string) => {
             return cmake_help_property(name);
         }
     };
@@ -194,43 +189,43 @@
 
 async function cmake_online_help(search: string) {
     let url = await cmake_help_url();
-    let v2x = url.endsWith('html'); // cmake < 3.0 
+    let v2x = url.endsWith("html"); // cmake < 3.0 
     return Promise.all([
         cmCommandsSuggestionsExact(search),
         cmVariablesSuggestionsExact(search),
         cmModulesSuggestionsExact(search),
         cmPropertiesSuggestionsExact(search),
     ]).then(function (results) {
-        var opener = require("opener");
-
-        var suggestions = Array.prototype.concat.apply([], results);
-
-        if (suggestions.length == 0) {
-            search = search.replace(/[<>]/g, '');
-            if (v2x || search.length == 0) {
+        let opener = require("opener");
+
+        const suggestions = Array.prototype.concat.apply([], results);
+
+        if (suggestions.length === 0) {
+            search = search.replace(/[<>]/g, "");
+            if (v2x || search.length === 0) {
                 opener(url);
             } else {
-                opener(url + 'search.html?q=' + search + '&check_keywords=yes&area=default');
+                opener(url + "search.html?q=" + search + "&check_keywords=yes&area=default");
             }
         } else {
             let suggestion = suggestions[0];
             let type = cmakeTypeFromvscodeKind(suggestion.kind);
-            if (type == 'property') {
+            if (type === "property") {
                 if (v2x) {
                     opener(url);
                 } else {
                     // TODO : needs to filter properties per scope to detect the right URL
-                    opener(url + 'search.html?q=' + search + '&check_keywords=yes&area=default');
+                    opener(url + "search.html?q=" + search + "&check_keywords=yes&area=default");
                 }
             } else {
-                if (type == 'function') {
-                    type = 'command';
-                }
-                search = search.replace(/[<>]/g, '');
-                if(v2x){
-                    opener(url + '#' + type + ':' + search);                    
+                if (type === "function") {
+                    type = "command";
+                }
+                search = search.replace(/[<>]/g, "");
+                if (v2x) {
+                    opener(url + "#" + type + ":" + search);
                 }else {
-                    opener(url + type + '/' + search + '.html');
+                    opener(url + type + "/" + search + ".html");
                 }
             }
         }
@@ -241,71 +236,70 @@
 // controlled by the activation events defined in package.json
 export function activate(disposables: Disposable[]) {
 
-    commands.registerCommand('cmake.onlineHelp', () => {
+    commands.registerCommand("cmake.onlineHelp", () => {
         // The code you place here will be executed every time your command is executed
         // Display a message box to the user
-        var editor = window.activeTextEditor;
+        let editor = window.activeTextEditor;
         if (!editor) {
             return; // No open text editor
         }
-        var selection = editor.selection;
+        let selection = editor.selection;
         let document = editor.document;
         let position = selection.start;
-        var currentWord = document.getText(selection);
         let wordAtPosition = document.getWordRangeAtPosition(position);
 
-        var currentWord = '';
+        let currentWord = "";
 
         if (wordAtPosition && wordAtPosition.start.character < position.character) {
-            var word = document.getText(wordAtPosition);
+            const word = document.getText(wordAtPosition);
             currentWord = word;
         }
 
-        window.showInputBox({ prompt: 'Search on Cmake online documentation', placeHolder: currentWord }).then(function (result) {
-            if (typeof result != 'undefined') { // Escape
+        window.showInputBox({ prompt: "Search on Cmake online documentation", placeHolder: currentWord }).then(function (result) {
+            if (typeof result !== "undefined") { // Escape
                 if (result.length === 0) { // 
                     result = currentWord;
                 }
-                if (result != "") {
+                if (result !== "") {
                     cmake_online_help(result);
                 }
             }
         });
     });
 
-    const CMAKE_MODE: DocumentFilter = { language: 'cmake', scheme: 'file' }
-    languages.registerHoverProvider('cmake', new CMakeExtraInfoSupport());
-    languages.registerCompletionItemProvider('cmake', new CMakeSuggestionSupport());
+    const CMAKE_MODE: DocumentFilter = { language: "cmake", scheme: "file" };
+    languages.registerHoverProvider("cmake", new CMakeExtraInfoSupport());
+    languages.registerCompletionItemProvider("cmake", new CMakeSuggestionSupport());
 
     languages.setLanguageConfiguration(CMAKE_MODE.language, {
         indentationRules: {
             // ^(.*\*/)?\s*\}.*$
             decreaseIndentPattern: /^(.*\*\/)?\s*\}.*$/,
-            // ^.*\{[^}"']*$
-            increaseIndentPattern: /^.*\{[^}"']*$/
+            // ^.*\{[^}""]*$
+            increaseIndentPattern: /^.*\{[^}""]*$/
         },
-        wordPattern: /(-?\d*\.\d\w*)|([^\`\~\!\@\#\%\^\&\*\(\)\-\=\+\[\{\]\}\\\|\;\:\'\"\,\.\<\>\/\?\s]+)/g,
+        wordPattern: /(-?\d*\.\d\w*)|([^\`\~\!\@\#\%\^\&\*\(\)\-\=\+\[\{\]\}\\\|\;\:\"\"\,\.\<\>\/\?\s]+)/g,
         comments: {
-            lineComment: '#'
+            lineComment: "#"
         },
         brackets: [
-            ['{', '}'],
-            ['(', ')'],
+            ["{", "}"],
+            ["(", ")"],
         ],
 
         __electricCharacterSupport: {
             brackets: [
-                { tokenType: 'delimiter.curly.ts', open: '{', close: '}', isElectric: true },
-                { tokenType: 'delimiter.square.ts', open: '[', close: ']', isElectric: true },
-                { tokenType: 'delimiter.paren.ts', open: '(', close: ')', isElectric: true }
+                { tokenType: "delimiter.curly.ts", open: "{", close: "}", isElectric: true },
+                { tokenType: "delimiter.square.ts", open: "[", close: "]", isElectric: true },
+                { tokenType: "delimiter.paren.ts", open: "(", close: ")", isElectric: true }
             ]
         },
 
         __characterPairSupport: {
             autoClosingPairs: [
-                { open: '{', close: '}' },
-                { open: '(', close: ')' },
-                { open: '"', close: '"', notIn: ['string'] },
+                { open: "{", close: "}" },
+                { open: "(", close: ")" },
+                { open: "\"", close: "\"", notIn: ["string"] },
             ]
         }
     });
@@ -325,19 +319,19 @@
             cmModulesSuggestionsExact(value),
             cmPropertiesSuggestionsExact(value),
         ]).then(function (results) {
-            var suggestions = Array.prototype.concat.apply([], results);
-            if (suggestions.length == 0) {
+            const suggestions = Array.prototype.concat.apply([], results);
+            if (suggestions.length === 0) {
                 return null;
             }
             let suggestion: CompletionItem = suggestions[0];
 
             return promises[cmakeTypeFromvscodeKind(suggestion.kind)](suggestion.label).then(function (result: string) {
-                let lines = result.split('\n');
+                let lines = result.split("\n");
 
                 lines = lines.slice(2, Math.min(20, lines.length));
 
 
-                let hover = new Hover({ language: 'md', value: lines.join('\n') });
+                let hover = new Hover({ language: "md", value: lines.join("\n") });
                 return hover;
             });
         });
@@ -372,12 +366,12 @@
 function suggestionsHelper(cmake_cmd, currentWord: string, type: string, insertText, matchPredicate): Thenable<CompletionItem[]> {
     return new Promise(function (resolve, reject) {
         cmake_cmd.then(function (stdout: string) {
-            let commands = stdout.split('\n').filter(function (v) { return matchPredicate(v, currentWord) });
+            let commands = stdout.split("\n").filter(function (v) { return matchPredicate(v, currentWord); });
             if (commands.length > 0) {
                 let suggestions = commands.map(function (command_name) {
-                    var item = new CompletionItem(command_name);
+                    const item = new CompletionItem(command_name);
                     item.kind = vscodeKindFromCMakeCodeClass(type);
-                    if (insertText == null || insertText == '') {
+                    if (insertText == null || insertText === "") {
                         item.insertText = command_name;
                     } else {
                         item.insertText = insertText(command_name);
@@ -395,80 +389,80 @@
     });
 }
 function cmModuleInsertText(module: string) {
-    if (module.indexOf('Find') == 0) {
-        return 'find_package(' + module.replace('Find', '') + '{{ REQUIRED}})';
+    if (module.indexOf("Find") === 0) {
+        return "find_package(" + module.replace("Find", "") + "{{ REQUIRED}})";
     } else {
-        return 'include(' + module + ')';
+        return "include(" + module + ")";
     }
 }
 
 function cmFunctionInsertText(func: string) {
-    let scoped_func = ['if', 'function', 'while', 'macro', 'foreach'];
-    let is_scoped = scoped_func.reduceRight(function (prev, name, idx, array) { return prev || func == name; }, false);
+    let scoped_func = ["if", "function", "while", "macro", "foreach"];
+    let is_scoped = scoped_func.reduceRight(function (prev, name, idx, array) { return prev || func === name; }, false);
     if (is_scoped)
-        return func + '({{}})\n\t\nend' + func + '()\n';
+        return func + "({{}})\n\t\nend" + func + "()\n";
     else
-        return func + '({{}})'
+        return func + "({{}})";
 }
 function cmVariableInsertText(variable: string) {
-    return variable.replace(/<(.*)>/g, '{{$1}}');
+    return variable.replace(/<(.*)>/g, "{{$1}}");
 }
 function cmPropetryInsertText(variable: string) {
-    return variable.replace(/<(.*)>/g, '{{$1}}');
+    return variable.replace(/<(.*)>/g, "{{$1}}");
 }
 
 function cmCommandsSuggestions(currentWord: string): Thenable<CompletionItem[]> {
     let cmd = cmake_help_command_list();
-    return suggestionsHelper(cmd, currentWord, 'function', cmFunctionInsertText, strContains);
+    return suggestionsHelper(cmd, currentWord, "function", cmFunctionInsertText, strContains);
 }
 
 function cmVariablesSuggestions(currentWord: string): Thenable<CompletionItem[]> {
     let cmd = cmake_help_variable_list();
-    return suggestionsHelper(cmd, currentWord, 'variable', cmVariableInsertText, strContains);
+    return suggestionsHelper(cmd, currentWord, "variable", cmVariableInsertText, strContains);
 }
 
 
 function cmPropertiesSuggestions(currentWord: string): Thenable<CompletionItem[]> {
     let cmd = cmake_help_property_list();
-    return suggestionsHelper(cmd, currentWord, 'property', cmPropetryInsertText, strContains);
+    return suggestionsHelper(cmd, currentWord, "property", cmPropetryInsertText, strContains);
 }
 
 function cmModulesSuggestions(currentWord: string): Thenable<CompletionItem[]> {
     let cmd = cmake_help_module_list();
-    return suggestionsHelper(cmd, currentWord, 'module', cmModuleInsertText, strContains);
+    return suggestionsHelper(cmd, currentWord, "module", cmModuleInsertText, strContains);
 }
 
 function cmCommandsSuggestionsExact(currentWord: string): Thenable<CompletionItem[]> {
     let cmd = cmake_help_command_list();
-    return suggestionsHelper(cmd, currentWord, 'function', cmFunctionInsertText, strEquals);
+    return suggestionsHelper(cmd, currentWord, "function", cmFunctionInsertText, strEquals);
 }
 
 function cmVariablesSuggestionsExact(currentWord: string): Thenable<CompletionItem[]> {
     let cmd = cmake_help_variable_list();
-    return suggestionsHelper(cmd, currentWord, 'variable', cmVariableInsertText, strEquals);
+    return suggestionsHelper(cmd, currentWord, "variable", cmVariableInsertText, strEquals);
 }
 
 
 function cmPropertiesSuggestionsExact(currentWord: string): Thenable<CompletionItem[]> {
     let cmd = cmake_help_property_list();
-    return suggestionsHelper(cmd, currentWord, 'property', cmPropetryInsertText, strEquals);
+    return suggestionsHelper(cmd, currentWord, "property", cmPropetryInsertText, strEquals);
 }
 
 function cmModulesSuggestionsExact(currentWord: string): Thenable<CompletionItem[]> {
     let cmd = cmake_help_module_list();
-    return suggestionsHelper(cmd, currentWord, 'module', cmModuleInsertText, strEquals);
+    return suggestionsHelper(cmd, currentWord, "module", cmModuleInsertText, strEquals);
 }
 
 class CMakeSuggestionSupport implements CompletionItemProvider {
     public triggerCharacters: string[];
-    public excludeTokens: string[] = ['string', 'comment', 'numeric'];
+    public excludeTokens: string[] = ["string", "comment", "numeric"];
 
 
     public provideCompletionItems(document: TextDocument, position: Position, token: CancellationToken): Thenable<CompletionItem[]> {
         let wordAtPosition = document.getWordRangeAtPosition(position);
-        var currentWord = '';
+        let currentWord = "";
         if (wordAtPosition && wordAtPosition.start.character < position.character) {
-            var word = document.getText(wordAtPosition);
+            const word = document.getText(wordAtPosition);
             currentWord = word.substr(0, position.character - wordAtPosition.start.character);
         }
 
@@ -479,7 +473,7 @@
                 cmPropertiesSuggestions(currentWord),
                 cmModulesSuggestions(currentWord)
             ]).then(function (results) {
-                var suggestions = Array.prototype.concat.apply([], results);
+                const suggestions = Array.prototype.concat.apply([], results);
                 resolve(suggestions);
             }).catch(err => { reject(err); });
         });
@@ -489,7 +483,7 @@
         let promises = cmake_help_all();
         let type = cmakeTypeFromvscodeKind(item.kind);
         return promises[type](item.label).then(function (result: string) {
-            item.documentation = result.split('\n')[3];
+            item.documentation = result.split("\n")[3];
             return item;
         });
     }
@@ -500,94 +494,94 @@
 
 // class CMakeLanguageDef  /*implements LanguageConfiguration*/ {
 //         public comments = {
-// 			lineComment: '#',
+// 			lineComment: "#",
 // 		}
-//         public name:string = 'cmake';
-//         public displayName:string= 'Cmake';
+//         public name:string = "cmake";
+//         public displayName:string= "Cmake";
 //         public ignoreCase: boolean = true;
-//         public lineComment: string = '#';
+//         public lineComment: string = "#";
 //         public autoClosingPairs:string[][] = [
-//             ['{', '}'],
-//             ['"', '"']];
+//             ["{", "}"],
+//             [""", """]];
 //        public keywords :string[] = [
-//            'if', 'endif', 'else',
-//            'foreach', 'endforeach',
-//            'function', 'endfunction',
-//            'macro', 'endmacro',
-//            'include',
-//            'set',
-//            'project'
+//            "if", "endif", "else",
+//            "foreach", "endforeach",
+//            "function", "endfunction",
+//            "macro", "endmacro",
+//            "include",
+//            "set",
+//            "project"
 //        ];
 //         public brackets = [
-//             { token: 'delimiter.parenthesis', open: '(', close: ')' },
+//             { token: "delimiter.parenthesis", open: "(", close: ")" },
 //         ];
 //         public textAfterBrackets:boolean = true;
 //         public variable= /\$\{\w+\}/;
 //        public  enhancedBrackets = [           
 //             {
-//                 openTrigger: '\)',
+//                 openTrigger: "\)",
 //                 open: /if\((\w*)\)/i,
-//                 closeComplete: 'endif\($1\)',
+//                 closeComplete: "endif\($1\)",
 //                 matchCase: true,
-//                 closeTrigger: '\)',
+//                 closeTrigger: "\)",
 //                 close: /endif\($1\)$/,
-//                 tokenType: 'keyword.tag-if'
+//                 tokenType: "keyword.tag-if"
 //             },
 //             {
-//                 openTrigger: '\)',
+//                 openTrigger: "\)",
 //                 open: /foreach\((\w*)\)/i,
-//                 closeComplete: 'endforeach\($1\)',
+//                 closeComplete: "endforeach\($1\)",
 //                 matchCase: true,
-//                 closeTrigger: '\)',
+//                 closeTrigger: "\)",
 //                 close: /endforeach\($1\)$/,
-//                 tokenType: 'keyword.tag-foreach'
+//                 tokenType: "keyword.tag-foreach"
 //             },
 //             {
-//                 openTrigger: '\)',
+//                 openTrigger: "\)",
 //                 open: /function\((\w+)\)/i,
-//                 closeComplete: 'endfunction\($1\)',
+//                 closeComplete: "endfunction\($1\)",
 //                 matchCase: true,
-//                 closeTrigger: '\)',
+//                 closeTrigger: "\)",
 //                 close: /function\($1\)$/,
-//                 tokenType: 'keyword.tag-function'
+//                 tokenType: "keyword.tag-function"
 //             },
 //             {
-//                 openTrigger: '\)',
+//                 openTrigger: "\)",
 //                 open: /macro\((\w+)\)/i,
-//                 closeComplete: 'endmacro\($1\)',
+//                 closeComplete: "endmacro\($1\)",
 //                 matchCase: true,
-//                 closeTrigger: '\)',
+//                 closeTrigger: "\)",
 //                 close: /macro\($1\)$/,
-//                 tokenType: 'keyword.tag-macro'
+//                 tokenType: "keyword.tag-macro"
 //             }
 //         ];
 
 //         // we include these common regular expressions
 //         public symbols = /[=><!~?&|+\-*\/\^;\.,]+/;
-//         public escapes= /\\(?:[abfnrtv\\"']|x[0-9A-Fa-f]{1,4}|u[0-9A-Fa-f]{4}|U[0-9A-Fa-f]{8})/;
+//         public escapes= /\\(?:[abfnrtv\\""]|x[0-9A-Fa-f]{1,4}|u[0-9A-Fa-f]{4}|U[0-9A-Fa-f]{8})/;
 //         // The main tokenizer for our languages
 //         public tokenizer= {
 //             root: [
-//                 [/([a-zA-Z_]\w*)( *\()/,  [{cases: { '@keywords': { token: 'keyword.$0' } , '@default': 'identifier.method'}}, '']],
-//                 { include: '@whitespace' },
-//                 [/\$\{\w+\}/, 'variable'],
-//                 [/\d*\.\d+([eE][\-+]?\d+)?/, 'number.float'],
-//                 [/0[xX][0-9a-fA-F_]*[0-9a-fA-F]/, 'number.hex'],
-//                 [/\d+/, 'number'],
-//                 [/"/, 'string', '@string."'],
-//                 [/'/, 'string', '@string.\''],
+//                 [/([a-zA-Z_]\w*)( *\()/,  [{cases: { "@keywords": { token: "keyword.$0" } , "@default": "identifier.method"}}, ""]],
+//                 { include: "@whitespace" },
+//                 [/\$\{\w+\}/, "variable"],
+//                 [/\d*\.\d+([eE][\-+]?\d+)?/, "number.float"],
+//                 [/0[xX][0-9a-fA-F_]*[0-9a-fA-F]/, "number.hex"],
+//                 [/\d+/, "number"],
+//                 [/"/, "string", "@string.""],
+//                 [/"/, "string", "@string.\""],
 //             ],
 //             whitespace: [
-//                 [/[ \t\r\n]+/, ''],
-//                 [/#.*$/, 'comment'],
+//                 [/[ \t\r\n]+/, ""],
+//                 [/#.*$/, "comment"],
 //             ],
 //             string: [
-//                 [/[^\\"'%]+/, { cases: { '@eos': { token: 'string', next: '@popall' }, '@default': 'string' } }],
-//                 [/@escapes/, 'string.escape'],
-//                 [/\\./, 'string.escape.invalid'],
-//                 [/\$\{[\w ]+\}/, 'variable'],
-//                 [/["']/, { cases: { '$#==$S2': { token: 'string', next: '@pop' }, '@default': 'string' } }],
-//                 [/$/, 'string', '@popall']
+//                 [/[^\\""%]+/, { cases: { "@eos": { token: "string", next: "@popall" }, "@default": "string" } }],
+//                 [/@escapes/, "string.escape"],
+//                 [/\\./, "string.escape.invalid"],
+//                 [/\$\{[\w ]+\}/, "variable"],
+//                 [/[""]/, { cases: { "$#==$S2": { token: "string", next: "@pop" }, "@default": "string" } }],
+//                 [/$/, "string", "@popall"]
 //             ],
 //         };
 //     }
